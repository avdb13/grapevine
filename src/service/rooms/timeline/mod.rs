mod data;

use std::{
    cmp::Ordering,
    collections::{BTreeMap, HashMap, HashSet},
    sync::Arc,
};

pub use data::Data;

use ruma::{
    api::{client::error::ErrorKind, federation},
    canonical_json::to_canonical_value,
    events::{
        push_rules::PushRulesEvent,
        room::{
            create::RoomCreateEventContent, encrypted::Relation, member::MembershipState,
            power_levels::RoomPowerLevelsEventContent,
        },
        GlobalAccountDataEventType, StateEventType, TimelineEventType,
    },
    push::{Action, Ruleset, Tweak},
    serde::Base64,
    state_res::{self, Event, RoomVersion},
    uint, user_id, CanonicalJsonObject, CanonicalJsonValue, EventId, OwnedEventId, OwnedRoomId,
<<<<<<< HEAD
    OwnedServerName, RoomAliasId, RoomId, RoomVersionId, ServerName, UserId,
=======
    OwnedServerName, RoomId, ServerName, UserId,
>>>>>>> 7f63948d
};
use serde::Deserialize;
use serde_json::value::{to_raw_value, RawValue as RawJsonValue};
use tokio::sync::{Mutex, MutexGuard, RwLock};
use tracing::{error, info, warn};

use crate::{
    api::server_server,
    service::{
        appservice::NamespaceRegex,
        pdu::{EventHash, PduBuilder},
    },
    services, utils, Error, PduEvent, Result,
};

use super::state_compressor::CompressedStateEvent;

#[derive(Hash, PartialEq, Eq, Clone, Copy, Debug)]
pub enum PduCount {
    Backfilled(u64),
    Normal(u64),
}

impl PduCount {
    pub fn min() -> Self {
        Self::Backfilled(u64::MAX)
    }
    pub fn max() -> Self {
        Self::Normal(u64::MAX)
    }

    pub fn try_from_string(token: &str) -> Result<Self> {
        if let Some(stripped) = token.strip_prefix('-') {
            stripped.parse().map(PduCount::Backfilled)
        } else {
            token.parse().map(PduCount::Normal)
        }
        .map_err(|_| Error::BadRequest(ErrorKind::InvalidParam, "Invalid pagination token."))
    }

    pub fn stringify(&self) -> String {
        match self {
            PduCount::Backfilled(x) => format!("-{x}"),
            PduCount::Normal(x) => x.to_string(),
        }
    }
}

impl PartialOrd for PduCount {
    fn partial_cmp(&self, other: &Self) -> Option<Ordering> {
        Some(self.cmp(other))
    }
}

impl Ord for PduCount {
    fn cmp(&self, other: &Self) -> Ordering {
        match (self, other) {
            (PduCount::Normal(s), PduCount::Normal(o)) => s.cmp(o),
            (PduCount::Backfilled(s), PduCount::Backfilled(o)) => o.cmp(s),
            (PduCount::Normal(_), PduCount::Backfilled(_)) => Ordering::Greater,
            (PduCount::Backfilled(_), PduCount::Normal(_)) => Ordering::Less,
        }
    }
}

pub struct Service {
    pub db: &'static dyn Data,

    pub lasttimelinecount_cache: Mutex<HashMap<OwnedRoomId, PduCount>>,
}

impl Service {
    #[tracing::instrument(skip(self))]
    pub fn first_pdu_in_room(&self, room_id: &RoomId) -> Result<Option<Arc<PduEvent>>> {
        self.all_pdus(user_id!("@doesntmatter:conduit.rs"), room_id)?
            .next()
            .map(|o| o.map(|(_, p)| Arc::new(p)))
            .transpose()
    }

    #[tracing::instrument(skip(self))]
    pub fn last_timeline_count(&self, sender_user: &UserId, room_id: &RoomId) -> Result<PduCount> {
        self.db.last_timeline_count(sender_user, room_id)
    }

    /// Returns the `count` of this pdu's id.
    pub fn get_pdu_count(&self, event_id: &EventId) -> Result<Option<PduCount>> {
        self.db.get_pdu_count(event_id)
    }

    // TODO Is this the same as the function above?
    /*
    #[tracing::instrument(skip(self))]
    pub fn latest_pdu_count(&self, room_id: &RoomId) -> Result<u64> {
        let prefix = self
            .get_shortroomid(room_id)?
            .expect("room exists")
            .to_be_bytes()
            .to_vec();

        let mut last_possible_key = prefix.clone();
        last_possible_key.extend_from_slice(&u64::MAX.to_be_bytes());

        self.pduid_pdu
            .iter_from(&last_possible_key, true)
            .take_while(move |(k, _)| k.starts_with(&prefix))
            .next()
            .map(|b| self.pdu_count(&b.0))
            .transpose()
            .map(|op| op.unwrap_or_default())
    }
    */

    /// Returns the json of a pdu.
    pub fn get_pdu_json(&self, event_id: &EventId) -> Result<Option<CanonicalJsonObject>> {
        self.db.get_pdu_json(event_id)
    }

    /// Returns the json of a pdu.
    pub fn get_non_outlier_pdu_json(
        &self,
        event_id: &EventId,
    ) -> Result<Option<CanonicalJsonObject>> {
        self.db.get_non_outlier_pdu_json(event_id)
    }

    /// Returns the pdu's id.
    pub fn get_pdu_id(&self, event_id: &EventId) -> Result<Option<Vec<u8>>> {
        self.db.get_pdu_id(event_id)
    }

    /// Returns the pdu.
    ///
    /// Checks the `eventid_outlierpdu` Tree if not found in the timeline.
    pub fn get_non_outlier_pdu(&self, event_id: &EventId) -> Result<Option<PduEvent>> {
        self.db.get_non_outlier_pdu(event_id)
    }

    /// Returns the pdu.
    ///
    /// Checks the `eventid_outlierpdu` Tree if not found in the timeline.
    pub fn get_pdu(&self, event_id: &EventId) -> Result<Option<Arc<PduEvent>>> {
        self.db.get_pdu(event_id)
    }

    /// Returns the pdu.
    ///
    /// This does __NOT__ check the outliers `Tree`.
    pub fn get_pdu_from_id(&self, pdu_id: &[u8]) -> Result<Option<PduEvent>> {
        self.db.get_pdu_from_id(pdu_id)
    }

    /// Returns the pdu as a `BTreeMap<String, CanonicalJsonValue>`.
    pub fn get_pdu_json_from_id(&self, pdu_id: &[u8]) -> Result<Option<CanonicalJsonObject>> {
        self.db.get_pdu_json_from_id(pdu_id)
    }

    /// Removes a pdu and creates a new one with the same id.
    #[tracing::instrument(skip(self))]
    pub fn replace_pdu(
        &self,
        pdu_id: &[u8],
        pdu_json: &CanonicalJsonObject,
        pdu: &PduEvent,
    ) -> Result<()> {
        self.db.replace_pdu(pdu_id, pdu_json, pdu)
    }

    /// Creates a new persisted data unit and adds it to a room.
    ///
    /// By this point the incoming event should be fully authenticated, no auth happens
    /// in `append_pdu`.
    ///
    /// Returns pdu id
    #[tracing::instrument(skip(self, pdu, pdu_json, leaves))]
    pub async fn append_pdu<'a>(
        &self,
        pdu: &PduEvent,
        mut pdu_json: CanonicalJsonObject,
        leaves: Vec<OwnedEventId>,
        state_lock: &MutexGuard<'_, ()>, // Take mutex guard to make sure users get the room state mutex
    ) -> Result<Vec<u8>> {
        let shortroomid = services()
            .rooms
            .short
            .get_shortroomid(&pdu.room_id)?
            .expect("room exists");

        // Make unsigned fields correct. This is not properly documented in the spec, but state
        // events need to have previous content in the unsigned field, so clients can easily
        // interpret things like membership changes
        if let Some(state_key) = &pdu.state_key {
            if let CanonicalJsonValue::Object(unsigned) = pdu_json
                .entry("unsigned".to_owned())
                .or_insert_with(|| CanonicalJsonValue::Object(Default::default()))
            {
                if let Some(shortstatehash) = services()
                    .rooms
                    .state_accessor
                    .pdu_shortstatehash(&pdu.event_id)
                    .unwrap()
                {
                    if let Some(prev_state) = services()
                        .rooms
                        .state_accessor
                        .state_get(shortstatehash, &pdu.kind.to_string().into(), state_key)
                        .unwrap()
                    {
                        unsigned.insert(
                            "prev_content".to_owned(),
                            CanonicalJsonValue::Object(
                                utils::to_canonical_object(prev_state.content.clone())
                                    .expect("event is valid, we just created it"),
                            ),
                        );
                    }
                }
            } else {
                error!("Invalid unsigned type in pdu.");
            }
        }

        // We must keep track of all events that have been referenced.
        services()
            .rooms
            .pdu_metadata
            .mark_as_referenced(&pdu.room_id, &pdu.prev_events)?;
        services()
            .rooms
            .state
            .set_forward_extremities(&pdu.room_id, leaves, state_lock)?;

        let mutex_insert = Arc::clone(
            services()
                .globals
                .roomid_mutex_insert
                .write()
                .await
                .entry(pdu.room_id.clone())
                .or_default(),
        );
        let insert_lock = mutex_insert.lock().await;

        let count1 = services().globals.next_count()?;
        // Mark as read first so the sending client doesn't get a notification even if appending
        // fails
        services()
            .rooms
            .edus
            .read_receipt
            .private_read_set(&pdu.room_id, &pdu.sender, count1)?;
        services()
            .rooms
            .user
            .reset_notification_counts(&pdu.sender, &pdu.room_id)?;

        let count2 = services().globals.next_count()?;
        let mut pdu_id = shortroomid.to_be_bytes().to_vec();
        pdu_id.extend_from_slice(&count2.to_be_bytes());

        // Insert pdu
        self.db.append_pdu(&pdu_id, pdu, &pdu_json, count2)?;

        drop(insert_lock);

        // See if the event matches any known pushers
        let power_levels: RoomPowerLevelsEventContent = services()
            .rooms
            .state_accessor
            .room_state_get(&pdu.room_id, &StateEventType::RoomPowerLevels, "")?
            .map(|ev| {
                serde_json::from_str(ev.content.get())
                    .map_err(|_| Error::bad_database("invalid m.room.power_levels event"))
            })
            .transpose()?
            .unwrap_or_default();

        let sync_pdu = pdu.to_sync_room_event();

        let mut notifies = Vec::new();
        let mut highlights = Vec::new();

        let mut push_target = services()
            .rooms
            .state_cache
            .get_our_real_users(&pdu.room_id)?;

        if pdu.kind == TimelineEventType::RoomMember {
            if let Some(state_key) = &pdu.state_key {
                let target_user_id = UserId::parse(state_key.clone())
                    .expect("This state_key was previously validated");

                if !push_target.contains(&target_user_id) {
                    let mut target = push_target.as_ref().clone();
                    target.insert(target_user_id);
                    push_target = Arc::new(target);
                }
            }
        }

        for user in push_target.iter() {
            // Don't notify the user of their own events
            if user == &pdu.sender {
                continue;
            }

            let rules_for_user = services()
                .account_data
                .get(
                    None,
                    user,
                    GlobalAccountDataEventType::PushRules.to_string().into(),
                )?
                .map(|event| {
                    serde_json::from_str::<PushRulesEvent>(event.get())
                        .map_err(|_| Error::bad_database("Invalid push rules event in db."))
                })
                .transpose()?
                .map(|ev: PushRulesEvent| ev.content.global)
                .unwrap_or_else(|| Ruleset::server_default(user));

            let mut highlight = false;
            let mut notify = false;

            for action in services().pusher.get_actions(
                user,
                &rules_for_user,
                &power_levels,
                &sync_pdu,
                &pdu.room_id,
            )? {
                match action {
                    Action::Notify => notify = true,
                    Action::SetTweak(Tweak::Highlight(true)) => {
                        highlight = true;
                    }
                    _ => {}
                };
            }

            if notify {
                notifies.push(user.clone());
            }

            if highlight {
                highlights.push(user.clone());
            }

            for push_key in services().pusher.get_pushkeys(user) {
                services().sending.send_push_pdu(&pdu_id, user, push_key?)?;
            }
        }

        self.db
            .increment_notification_counts(&pdu.room_id, notifies, highlights)?;

        match pdu.kind {
            TimelineEventType::RoomRedaction => {
                let room_version_id = services().rooms.state.get_room_version(&pdu.room_id)?;
                match room_version_id {
                    RoomVersionId::V1
                    | RoomVersionId::V2
                    | RoomVersionId::V3
                    | RoomVersionId::V4
                    | RoomVersionId::V5
                    | RoomVersionId::V6
                    | RoomVersionId::V7
                    | RoomVersionId::V8
                    | RoomVersionId::V9
                    | RoomVersionId::V10 => {
                        if let Some(redact_id) = &pdu.redacts {
                            self.redact_pdu(redact_id, pdu)?;
                        }
                    }
                    RoomVersionId::V11 => {
                        let content = serde_json::from_str::<RoomRedactionEventContent>(pdu.content.get())
                            .map_err(|_| {
                                Error::bad_database("Invalid content in redaction pdu.")
                            })?;
                        if let Some(redact_id) = &content.redacts {
                            self.redact_pdu(redact_id, pdu)?;
                        }
                    }
                    _ => panic!("Unexpected room version {}", room_version_id)
                };
            }
            TimelineEventType::SpaceChild => {
                if let Some(_state_key) = &pdu.state_key {
                    services()
                        .rooms
                        .spaces
                        .roomid_spacechunk_cache
                        .lock()
                        .await
                        .remove(&pdu.room_id);
                }
            }
            TimelineEventType::RoomMember => {
                if let Some(state_key) = &pdu.state_key {
                    #[derive(Deserialize)]
                    struct ExtractMembership {
                        membership: MembershipState,
                    }

                    // if the state_key fails
                    let target_user_id = UserId::parse(state_key.clone())
                        .expect("This state_key was previously validated");

                    let content = serde_json::from_str::<ExtractMembership>(pdu.content.get())
                        .map_err(|_| Error::bad_database("Invalid content in pdu."))?;

                    let invite_state = match content.membership {
                        MembershipState::Invite => {
                            let state = services().rooms.state.calculate_invite_state(pdu)?;
                            Some(state)
                        }
                        _ => None,
                    };

                    // Update our membership info, we do this here incase a user is invited
                    // and immediately leaves we need the DB to record the invite event for auth
                    services().rooms.state_cache.update_membership(
                        &pdu.room_id,
                        &target_user_id,
                        content.membership,
                        &pdu.sender,
                        invite_state,
                        true,
                    )?;
                }
            }
            TimelineEventType::RoomMessage => {
                #[derive(Deserialize)]
                struct ExtractBody {
                    body: Option<String>,
                }

                let content = serde_json::from_str::<ExtractBody>(pdu.content.get())
                    .map_err(|_| Error::bad_database("Invalid content in pdu."))?;

                if let Some(body) = content.body {
                    services()
                        .rooms
                        .search
                        .index_pdu(shortroomid, &pdu_id, &body)?;

                    let server_user = format!("@conduit:{}", services().globals.server_name());

                    let to_conduit = body.starts_with(&format!("{server_user}: "))
                        || body.starts_with(&format!("{server_user} "))
                        || body == format!("{server_user}:")
                        || body == server_user;

                    // This will evaluate to false if the emergency password is set up so that
                    // the administrator can execute commands as conduit
                    let from_conduit = pdu.sender == server_user
                        && services().globals.emergency_password().is_none();

                    if let Some(admin_room) = services().admin.get_admin_room()? {
                        if to_conduit && !from_conduit && admin_room == pdu.room_id {
                            services().admin.process_message(body);
                        }
                    }
                }
            }
            _ => {}
        }

        // Update Relationships
        #[derive(Deserialize)]
        struct ExtractRelatesTo {
            #[serde(rename = "m.relates_to")]
            relates_to: Relation,
        }

        #[derive(Clone, Debug, Deserialize)]
        struct ExtractEventId {
            event_id: OwnedEventId,
        }
        #[derive(Clone, Debug, Deserialize)]
        struct ExtractRelatesToEventId {
            #[serde(rename = "m.relates_to")]
            relates_to: ExtractEventId,
        }

        if let Ok(content) = serde_json::from_str::<ExtractRelatesToEventId>(pdu.content.get()) {
            if let Some(related_pducount) = services()
                .rooms
                .timeline
                .get_pdu_count(&content.relates_to.event_id)?
            {
                services()
                    .rooms
                    .pdu_metadata
                    .add_relation(PduCount::Normal(count2), related_pducount)?;
            }
        }

        if let Ok(content) = serde_json::from_str::<ExtractRelatesTo>(pdu.content.get()) {
            match content.relates_to {
                Relation::Reply { in_reply_to } => {
                    // We need to do it again here, because replies don't have
                    // event_id as a top level field
                    if let Some(related_pducount) = services()
                        .rooms
                        .timeline
                        .get_pdu_count(&in_reply_to.event_id)?
                    {
                        services()
                            .rooms
                            .pdu_metadata
                            .add_relation(PduCount::Normal(count2), related_pducount)?;
                    }
                }
                Relation::Thread(thread) => {
                    services()
                        .rooms
                        .threads
                        .add_to_thread(&thread.event_id, pdu)?;
                }
                _ => {} // TODO: Aggregate other types
            }
        }

        for appservice in services().appservice.read().await.values() {
            if services()
                .rooms
                .state_cache
                .appservice_in_room(&pdu.room_id, appservice)?
            {
                services()
                    .sending
                    .send_pdu_appservice(appservice.registration.id.clone(), pdu_id.clone())?;
                continue;
            }

            // If the RoomMember event has a non-empty state_key, it is targeted at someone.
            // If it is our appservice user, we send this PDU to it.
            if pdu.kind == TimelineEventType::RoomMember {
                if let Some(state_key_uid) = &pdu
                    .state_key
                    .as_ref()
                    .and_then(|state_key| UserId::parse(state_key.as_str()).ok())
                {
                    let appservice_uid = appservice.registration.sender_localpart.as_str();
                    if state_key_uid == appservice_uid {
                        services().sending.send_pdu_appservice(
                            appservice.registration.id.clone(),
                            pdu_id.clone(),
                        )?;
                        continue;
                    }
                }
            }

            let matching_users = |users: &NamespaceRegex| {
                appservice.users.is_match(pdu.sender.as_str())
                    || pdu.kind == TimelineEventType::RoomMember
                        && pdu
                            .state_key
                            .as_ref()
                            .map_or(false, |state_key| users.is_match(state_key))
            };
            let matching_aliases = |aliases: &NamespaceRegex| {
                services()
                    .rooms
                    .alias
                    .local_aliases_for_room(&pdu.room_id)
                    .filter_map(|r| r.ok())
                    .any(|room_alias| aliases.is_match(room_alias.as_str()))
            };

            if matching_aliases(&appservice.aliases)
                || appservice.rooms.is_match(pdu.room_id.as_str())
                || matching_users(&appservice.users)
            {
                services()
                    .sending
                    .send_pdu_appservice(appservice.registration.id.clone(), pdu_id.clone())?;
            }
        }

        Ok(pdu_id)
    }

    pub fn create_hash_and_sign_event(
        &self,
        pdu_builder: PduBuilder,
        sender: &UserId,
        room_id: &RoomId,
        _mutex_lock: &MutexGuard<'_, ()>, // Take mutex guard to make sure users get the room state mutex
    ) -> Result<(PduEvent, CanonicalJsonObject)> {
        let PduBuilder {
            event_type,
            content,
            unsigned,
            state_key,
            redacts,
        } = pdu_builder;

        let prev_events: Vec<_> = services()
            .rooms
            .state
            .get_forward_extremities(room_id)?
            .into_iter()
            .take(20)
            .collect();

        // If there was no create event yet, assume we are creating a room
        let room_version_id = services()
            .rooms
            .state
            .get_room_version(room_id)
            .or_else(|_| {
                if event_type == TimelineEventType::RoomCreate {
                    let content = serde_json::from_str::<RoomCreateEventContent>(content.get())
                        .expect("Invalid content in RoomCreate pdu.");
                    Ok(content.room_version)
                } else {
                    Err(Error::InconsistentRoomState(
                        "non-create event for room of unknown version",
                        room_id.to_owned(),
                    ))
                }
            })?;

        let room_version = RoomVersion::new(&room_version_id).expect("room version is supported");

        let auth_events = services().rooms.state.get_auth_events(
            room_id,
            &event_type,
            sender,
            state_key.as_deref(),
            &content,
        )?;

        // Our depth is the maximum depth of prev_events + 1
        let depth = prev_events
            .iter()
            .filter_map(|event_id| Some(services().rooms.timeline.get_pdu(event_id).ok()??.depth))
            .max()
            .unwrap_or_else(|| uint!(0))
            + uint!(1);

        let mut unsigned = unsigned.unwrap_or_default();

        if let Some(state_key) = &state_key {
            if let Some(prev_pdu) = services().rooms.state_accessor.room_state_get(
                room_id,
                &event_type.to_string().into(),
                state_key,
            )? {
                unsigned.insert(
                    "prev_content".to_owned(),
                    serde_json::from_str(prev_pdu.content.get()).expect("string is valid json"),
                );
                unsigned.insert(
                    "prev_sender".to_owned(),
                    serde_json::to_value(&prev_pdu.sender).expect("UserId::to_value always works"),
                );
            }
        }

        let mut pdu = PduEvent {
            event_id: ruma::event_id!("$thiswillbefilledinlater").into(),
            room_id: room_id.to_owned(),
            sender: sender.to_owned(),
            origin_server_ts: utils::millis_since_unix_epoch()
                .try_into()
                .expect("time is valid"),
            kind: event_type,
            content,
            state_key,
            prev_events,
            depth,
            auth_events: auth_events
                .values()
                .map(|pdu| pdu.event_id.clone())
                .collect(),
            redacts,
            unsigned: if unsigned.is_empty() {
                None
            } else {
                Some(to_raw_value(&unsigned).expect("to_raw_value always works"))
            },
            hashes: EventHash {
                sha256: "aaa".to_owned(),
            },
            signatures: None,
        };

        let auth_check = state_res::auth_check(
            &room_version,
            &pdu,
            None::<PduEvent>, // TODO: third_party_invite
            |k, s| auth_events.get(&(k.clone(), s.to_owned())),
        )
        .map_err(|e| {
            error!("{:?}", e);
            Error::bad_database("Auth check failed.")
        })?;

        if !auth_check {
            return Err(Error::BadRequest(
                ErrorKind::Forbidden,
                "Event is not authorized.",
            ));
        }

        // Hash and sign
        let mut pdu_json =
            utils::to_canonical_object(&pdu).expect("event is valid, we just created it");

        pdu_json.remove("event_id");

        // Add origin because synapse likes that (and it's required in the spec)
        pdu_json.insert(
            "origin".to_owned(),
            to_canonical_value(services().globals.server_name())
                .expect("server name is a valid CanonicalJsonValue"),
        );

        match ruma::signatures::hash_and_sign_event(
            services().globals.server_name().as_str(),
            services().globals.keypair(),
            &mut pdu_json,
            &room_version_id,
        ) {
            Ok(_) => {}
            Err(e) => {
                return match e {
                    ruma::signatures::Error::PduSize => Err(Error::BadRequest(
                        ErrorKind::TooLarge,
                        "Message is too long",
                    )),
                    _ => Err(Error::BadRequest(
                        ErrorKind::Unknown,
                        "Signing event failed",
                    )),
                }
            }
        }

        // Generate event id
        pdu.event_id = EventId::parse_arc(format!(
            "${}",
            ruma::signatures::reference_hash(&pdu_json, &room_version_id)
                .expect("ruma can calculate reference hashes")
        ))
        .expect("ruma's reference hashes are valid event ids");

        pdu_json.insert(
            "event_id".to_owned(),
            CanonicalJsonValue::String(pdu.event_id.as_str().to_owned()),
        );

        // Generate short event id
        let _shorteventid = services()
            .rooms
            .short
            .get_or_create_shorteventid(&pdu.event_id)?;

        Ok((pdu, pdu_json))
    }

    /// Creates a new persisted data unit and adds it to a room. This function takes a
    /// roomid_mutex_state, meaning that only this function is able to mutate the room state.
    #[tracing::instrument(skip(self, state_lock))]
    pub async fn build_and_append_pdu(
        &self,
        pdu_builder: PduBuilder,
        sender: &UserId,
        room_id: &RoomId,
        state_lock: &MutexGuard<'_, ()>, // Take mutex guard to make sure users get the room state mutex
    ) -> Result<Arc<EventId>> {
        let (pdu, pdu_json) =
            self.create_hash_and_sign_event(pdu_builder, sender, room_id, state_lock)?;

        if let Some(admin_room) = services().admin.get_admin_room()? {
            if admin_room == room_id {
                match pdu.event_type() {
                    TimelineEventType::RoomEncryption => {
                        warn!("Encryption is not allowed in the admins room");
                        return Err(Error::BadRequest(
                            ErrorKind::Forbidden,
                            "Encryption is not allowed in the admins room.",
                        ));
                    }
                    TimelineEventType::RoomMember => {
                        #[derive(Deserialize)]
                        struct ExtractMembership {
                            membership: MembershipState,
                        }

                        let target = pdu
                            .state_key()
                            .filter(|v| v.starts_with('@'))
                            .unwrap_or(sender.as_str());
                        let server_name = services().globals.server_name();
                        let server_user = format!("@conduit:{}", server_name);
                        let content = serde_json::from_str::<ExtractMembership>(pdu.content.get())
                            .map_err(|_| Error::bad_database("Invalid content in pdu."))?;

                        if content.membership == MembershipState::Leave {
                            if target == server_user {
                                warn!("Conduit user cannot leave from admins room");
                                return Err(Error::BadRequest(
                                    ErrorKind::Forbidden,
                                    "Conduit user cannot leave from admins room.",
                                ));
                            }

                            let count = services()
                                .rooms
                                .state_cache
                                .room_members(room_id)
                                .filter_map(|m| m.ok())
                                .filter(|m| m.server_name() == server_name)
                                .filter(|m| m != target)
                                .count();
                            if count < 2 {
                                warn!("Last admin cannot leave from admins room");
                                return Err(Error::BadRequest(
                                    ErrorKind::Forbidden,
                                    "Last admin cannot leave from admins room.",
                                ));
                            }
                        }

                        if content.membership == MembershipState::Ban && pdu.state_key().is_some() {
                            if target == server_user {
                                warn!("Conduit user cannot be banned in admins room");
                                return Err(Error::BadRequest(
                                    ErrorKind::Forbidden,
                                    "Conduit user cannot be banned in admins room.",
                                ));
                            }

                            let count = services()
                                .rooms
                                .state_cache
                                .room_members(room_id)
                                .filter_map(|m| m.ok())
                                .filter(|m| m.server_name() == server_name)
                                .filter(|m| m != target)
                                .count();
                            if count < 2 {
                                warn!("Last admin cannot be banned in admins room");
                                return Err(Error::BadRequest(
                                    ErrorKind::Forbidden,
                                    "Last admin cannot be banned in admins room.",
                                ));
                            }
                        }
                    }
                    _ => {}
                }
            }
        }

        // We append to state before appending the pdu, so we don't have a moment in time with the
        // pdu without it's state. This is okay because append_pdu can't fail.
        let statehashid = services().rooms.state.append_to_state(&pdu)?;

        let pdu_id = self
            .append_pdu(
                &pdu,
                pdu_json,
                // Since this PDU references all pdu_leaves we can update the leaves
                // of the room
                vec![(*pdu.event_id).to_owned()],
                state_lock,
            )
            .await?;

        // We set the room state after inserting the pdu, so that we never have a moment in time
        // where events in the current room state do not exist
        services()
            .rooms
            .state
            .set_room_state(room_id, statehashid, state_lock)?;

        let mut servers: HashSet<OwnedServerName> = services()
            .rooms
            .state_cache
            .room_servers(room_id)
            .filter_map(|r| r.ok())
            .collect();

        // In case we are kicking or banning a user, we need to inform their server of the change
        if pdu.kind == TimelineEventType::RoomMember {
            if let Some(state_key_uid) = &pdu
                .state_key
                .as_ref()
                .and_then(|state_key| UserId::parse(state_key.as_str()).ok())
            {
                servers.insert(state_key_uid.server_name().to_owned());
            }
        }

        // Remove our server from the server list since it will be added to it by room_servers() and/or the if statement above
        servers.remove(services().globals.server_name());

        services().sending.send_pdu(servers.into_iter(), &pdu_id)?;

        Ok(pdu.event_id)
    }

    /// Append the incoming event setting the state snapshot to the state from the
    /// server that sent the event.
    #[tracing::instrument(skip_all)]
    pub async fn append_incoming_pdu<'a>(
        &self,
        pdu: &PduEvent,
        pdu_json: CanonicalJsonObject,
        new_room_leaves: Vec<OwnedEventId>,
        state_ids_compressed: Arc<HashSet<CompressedStateEvent>>,
        soft_fail: bool,
        state_lock: &MutexGuard<'_, ()>, // Take mutex guard to make sure users get the room state mutex
    ) -> Result<Option<Vec<u8>>> {
        // We append to state before appending the pdu, so we don't have a moment in time with the
        // pdu without it's state. This is okay because append_pdu can't fail.
        services().rooms.state.set_event_state(
            &pdu.event_id,
            &pdu.room_id,
            state_ids_compressed,
        )?;

        if soft_fail {
            services()
                .rooms
                .pdu_metadata
                .mark_as_referenced(&pdu.room_id, &pdu.prev_events)?;
            services().rooms.state.set_forward_extremities(
                &pdu.room_id,
                new_room_leaves,
                state_lock,
            )?;
            return Ok(None);
        }

        let pdu_id = services()
            .rooms
            .timeline
            .append_pdu(pdu, pdu_json, new_room_leaves, state_lock)
            .await?;

        Ok(Some(pdu_id))
    }

    /// Returns an iterator over all PDUs in a room.
    pub fn all_pdus<'a>(
        &'a self,
        user_id: &UserId,
        room_id: &RoomId,
    ) -> Result<impl Iterator<Item = Result<(PduCount, PduEvent)>> + 'a> {
        self.pdus_after(user_id, room_id, PduCount::min())
    }

    /// Returns an iterator over all events and their tokens in a room that happened before the
    /// event with id `until` in reverse-chronological order.
    #[tracing::instrument(skip(self))]
    pub fn pdus_until<'a>(
        &'a self,
        user_id: &UserId,
        room_id: &RoomId,
        until: PduCount,
    ) -> Result<impl Iterator<Item = Result<(PduCount, PduEvent)>> + 'a> {
        self.db.pdus_until(user_id, room_id, until)
    }

    /// Returns an iterator over all events and their token in a room that happened after the event
    /// with id `from` in chronological order.
    #[tracing::instrument(skip(self))]
    pub fn pdus_after<'a>(
        &'a self,
        user_id: &UserId,
        room_id: &RoomId,
        from: PduCount,
    ) -> Result<impl Iterator<Item = Result<(PduCount, PduEvent)>> + 'a> {
        self.db.pdus_after(user_id, room_id, from)
    }

    /// Replace a PDU with the redacted form.
    #[tracing::instrument(skip(self, reason))]
    pub fn redact_pdu(&self, event_id: &EventId, reason: &PduEvent) -> Result<()> {
        // TODO: Don't reserialize, keep original json
        if let Some(pdu_id) = self.get_pdu_id(event_id)? {
            let mut pdu = self
                .get_pdu_from_id(&pdu_id)?
                .ok_or_else(|| Error::bad_database("PDU ID points to invalid PDU."))?;
            let room_version_id = services()
                .rooms
                .state
                .get_room_version(&pdu.room_id)?;
            pdu.redact(room_version_id, reason)?;
            self.replace_pdu(
                &pdu_id,
                &utils::to_canonical_object(&pdu).expect("PDU is an object"),
                &pdu,
            )?;
        }
        // If event does not exist, just noop
        Ok(())
    }

    #[tracing::instrument(skip(self, room_id))]
    pub async fn backfill_if_required(&self, room_id: &RoomId, from: PduCount) -> Result<()> {
        let first_pdu = self
            .all_pdus(user_id!("@doesntmatter:conduit.rs"), room_id)?
            .next()
            .expect("Room is not empty")?;

        if first_pdu.0 < from {
            // No backfill required, there are still events between them
            return Ok(());
        }

        let power_levels: RoomPowerLevelsEventContent = services()
            .rooms
            .state_accessor
            .room_state_get(room_id, &StateEventType::RoomPowerLevels, "")?
            .map(|ev| {
                serde_json::from_str(ev.content.get())
                    .map_err(|_| Error::bad_database("invalid m.room.power_levels event"))
            })
            .transpose()?
            .unwrap_or_default();
        let mut admin_servers = power_levels
            .users
            .iter()
            .filter(|(_, level)| **level > power_levels.users_default)
            .map(|(user_id, _)| user_id.server_name())
            .collect::<HashSet<_>>();
        admin_servers.remove(services().globals.server_name());

        // Request backfill
        for backfill_server in admin_servers {
            info!("Asking {backfill_server} for backfill");
            let response = services()
                .sending
                .send_federation_request(
                    backfill_server,
                    federation::backfill::get_backfill::v1::Request {
                        room_id: room_id.to_owned(),
                        v: vec![first_pdu.1.event_id.as_ref().to_owned()],
                        limit: uint!(100),
                    },
                )
                .await;
            match response {
                Ok(response) => {
                    let pub_key_map = RwLock::new(BTreeMap::new());
                    for pdu in response.pdus {
                        if let Err(e) = self.backfill_pdu(backfill_server, pdu, &pub_key_map).await
                        {
                            warn!("Failed to add backfilled pdu: {e}");
                        }
                    }
                    return Ok(());
                }
                Err(e) => {
                    warn!("{backfill_server} could not provide backfill: {e}");
                }
            }
        }

        info!("No servers could backfill");
        Ok(())
    }

    #[tracing::instrument(skip(self, pdu))]
    pub async fn backfill_pdu(
        &self,
        origin: &ServerName,
        pdu: Box<RawJsonValue>,
        pub_key_map: &RwLock<BTreeMap<String, BTreeMap<String, Base64>>>,
    ) -> Result<()> {
        let (event_id, value, room_id) = server_server::parse_incoming_pdu(&pdu)?;

        // Lock so we cannot backfill the same pdu twice at the same time
        let mutex = Arc::clone(
            services()
                .globals
                .roomid_mutex_federation
                .write()
                .await
                .entry(room_id.to_owned())
                .or_default(),
        );
        let mutex_lock = mutex.lock().await;

        // Skip the PDU if we already have it as a timeline event
        if let Some(pdu_id) = services().rooms.timeline.get_pdu_id(&event_id)? {
            info!("We already know {event_id} at {pdu_id:?}");
            return Ok(());
        }

        services()
            .rooms
            .event_handler
            .handle_incoming_pdu(origin, &event_id, &room_id, value, false, pub_key_map)
            .await?;

        let value = self.get_pdu_json(&event_id)?.expect("We just created it");
        let pdu = self.get_pdu(&event_id)?.expect("We just created it");

        let shortroomid = services()
            .rooms
            .short
            .get_shortroomid(&room_id)?
            .expect("room exists");

        let mutex_insert = Arc::clone(
            services()
                .globals
                .roomid_mutex_insert
                .write()
                .await
                .entry(room_id.clone())
                .or_default(),
        );
        let insert_lock = mutex_insert.lock().await;

        let count = services().globals.next_count()?;
        let mut pdu_id = shortroomid.to_be_bytes().to_vec();
        pdu_id.extend_from_slice(&0_u64.to_be_bytes());
        pdu_id.extend_from_slice(&(u64::MAX - count).to_be_bytes());

        // Insert pdu
        self.db.prepend_backfill_pdu(&pdu_id, &event_id, &value)?;

        drop(insert_lock);

        if pdu.kind == TimelineEventType::RoomMessage {
            #[derive(Deserialize)]
            struct ExtractBody {
                body: Option<String>,
            }

            let content = serde_json::from_str::<ExtractBody>(pdu.content.get())
                .map_err(|_| Error::bad_database("Invalid content in pdu."))?;

            if let Some(body) = content.body {
                services()
                    .rooms
                    .search
                    .index_pdu(shortroomid, &pdu_id, &body)?;
            }
        }
        drop(mutex_lock);

        info!("Prepended backfill pdu");
        Ok(())
    }
}

#[cfg(test)]
mod tests {
    use super::*;

    #[test]
    fn comparisons() {
        assert!(PduCount::Normal(1) < PduCount::Normal(2));
        assert!(PduCount::Backfilled(2) < PduCount::Backfilled(1));
        assert!(PduCount::Normal(1) > PduCount::Backfilled(1));
        assert!(PduCount::Backfilled(1) < PduCount::Normal(1));
    }
}<|MERGE_RESOLUTION|>--- conflicted
+++ resolved
@@ -23,11 +23,7 @@
     serde::Base64,
     state_res::{self, Event, RoomVersion},
     uint, user_id, CanonicalJsonObject, CanonicalJsonValue, EventId, OwnedEventId, OwnedRoomId,
-<<<<<<< HEAD
-    OwnedServerName, RoomAliasId, RoomId, RoomVersionId, ServerName, UserId,
-=======
-    OwnedServerName, RoomId, ServerName, UserId,
->>>>>>> 7f63948d
+    OwnedServerName, RoomId, RoomVersionId, ServerName, UserId,
 };
 use serde::Deserialize;
 use serde_json::value::{to_raw_value, RawValue as RawJsonValue};
