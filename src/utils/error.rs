--- conflicted
+++ resolved
@@ -85,15 +85,12 @@
     #[cfg(feature = "conduit_bin")]
     #[error("{0}")]
     PathError(#[from] axum::extract::rejection::PathRejection),
-<<<<<<< HEAD
+    #[error("{0}")]
+    AdminCommand(&'static str),
     #[error("from {0}: {1}")]
     RedactionError(OwnedServerName, ruma::canonical_json::RedactionError),
     #[error("{0} in {1}")]
     InconsistentRoomState(&'static str, ruma::OwnedRoomId),
-=======
-    #[error("{0}")]
-    AdminCommand(&'static str),
->>>>>>> 7f63948d
 }
 
 impl Error {
